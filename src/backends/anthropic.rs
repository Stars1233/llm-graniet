//! Anthropic API client implementation for chat and completion functionality.
//!
//! This module provides integration with Anthropic's Claude models through their API.

use std::collections::HashMap;

use crate::{
    chat::{ChatMessage, ChatProvider, ChatResponse, ChatRole, ParametersSchema, Tool},
    completion::{CompletionProvider, CompletionRequest, CompletionResponse},
    embedding::EmbeddingProvider,
    error::LLMError,
};
use async_trait::async_trait;
use reqwest::Client;
use serde::{Deserialize, Serialize};

use crate::{FunctionCall, ToolCall};

/// Client for interacting with Anthropic's API.
///
/// Provides methods for chat and completion requests using Anthropic's models.
#[derive(Debug)]
pub struct Anthropic {
    pub api_key: String,
    pub model: String,
    pub max_tokens: u32,
    pub temperature: f32,
    pub timeout_seconds: u64,
    pub system: String,
    pub stream: bool,
    pub top_p: Option<f32>,
    pub top_k: Option<u32>,
    pub tools: Option<Vec<Tool>>,
    client: Client,
}

/// Anthropic-specific tool format that matches their API structure
#[derive(Serialize, Debug)]
struct AnthropicTool<'a> {
    name: &'a str,
    description: &'a str,
    input_schema: &'a ParametersSchema,
}

/// Request payload for Anthropic's messages API endpoint.
#[derive(Serialize, Debug)]
struct AnthropicCompleteRequest<'a> {
    messages: Vec<AnthropicMessage<'a>>,
    model: &'a str,
    #[serde(skip_serializing_if = "Option::is_none")]
    max_tokens: Option<u32>,
    #[serde(skip_serializing_if = "Option::is_none")]
    temperature: Option<f32>,
    #[serde(skip_serializing_if = "Option::is_none")]
    system: Option<&'a str>,
    #[serde(skip_serializing_if = "Option::is_none")]
    stream: Option<bool>,
    #[serde(skip_serializing_if = "Option::is_none")]
    top_p: Option<f32>,
    #[serde(skip_serializing_if = "Option::is_none")]
    top_k: Option<u32>,
    #[serde(skip_serializing_if = "Option::is_none")]
    tools: Option<Vec<AnthropicTool<'a>>>,
    #[serde(skip_serializing_if = "Option::is_none")]
    tool_choice: Option<HashMap<String, String>>,
}

/// Individual message in an Anthropic chat conversation.
#[derive(Serialize, Debug)]
struct AnthropicMessage<'a> {
    role: &'a str,
    content: &'a str,
}

/// Response from Anthropic's messages API endpoint.
#[derive(Deserialize, Debug)]
struct AnthropicCompleteResponse {
    content: Vec<AnthropicContent>,
}

/// Content block within an Anthropic API response.
#[derive(Serialize, Deserialize, Debug)]
struct AnthropicContent {
    text: Option<String>,
    #[serde(rename = "type")]
    content_type: Option<String>,
    name: Option<String>,
    input: Option<HashMap<String, String>>,
    id: Option<String>,
}

impl std::fmt::Display for AnthropicCompleteResponse {
    fn fmt(&self, f: &mut std::fmt::Formatter<'_>) -> std::fmt::Result {
        for content in self.content.iter() {
            match content.content_type {
                Some(ref t) if t == "tool_use" => write!(
                    f,
                    "{{\n \"name\": {}, \"input\": {:?}\n}}",
                    content.name.clone().unwrap_or_default(),
                    content.input.clone().unwrap_or_default()
                )?,
                _ => write!(
                    f,
                    "{}",
                    self.content
                        .iter()
                        .map(|c| c.text.clone().unwrap_or_default())
                        .collect::<Vec<_>>()
                        .join("\n")
                )?,
            }
        }
        Ok(())
    }
}

impl ChatResponse for AnthropicCompleteResponse {
    fn texts(&self) -> Option<Vec<String>> {
        Some(
            self.content
                .iter()
                .map(|c| c.text.clone().unwrap_or_default())
                .collect(),
        )
    }

    fn tool_calls(&self) -> Option<Vec<ToolCall>> {
        Some(
            self.content
                .iter()
                .filter_map(|c| {
                    if c.content_type == Some("tool_use".to_string()) {
                        Some(ToolCall {
                            id: "".to_string(),
                            call_type: "".to_string(),
                            function: FunctionCall {
                                name: c.name.clone().unwrap_or_default(),
                                arguments: serde_json::to_string(
                                    &c.input.clone().unwrap_or_default(),
                                )
                                .unwrap_or_default(),
                            },
                        })
                    } else {
                        None
                    }
                })
                .collect(),
        )
    }
}

impl Anthropic {
    /// Creates a new Anthropic client with the specified configuration.
    ///
    /// # Arguments
    ///
    /// * `api_key` - Anthropic API key for authentication
    /// * `model` - Model identifier (defaults to "claude-3-sonnet-20240229")
    /// * `max_tokens` - Maximum tokens in response (defaults to 300)
    /// * `temperature` - Sampling temperature (defaults to 0.7)
    /// * `timeout_seconds` - Request timeout in seconds (defaults to 30)
    /// * `system` - System prompt (defaults to "You are a helpful assistant.")
    /// * `stream` - Whether to stream responses (defaults to false)
    #[allow(clippy::too_many_arguments)]
    pub fn new(
        api_key: impl Into<String>,
        model: Option<String>,
        max_tokens: Option<u32>,
        temperature: Option<f32>,
        timeout_seconds: Option<u64>,
        system: Option<String>,
        stream: Option<bool>,
        top_p: Option<f32>,
        top_k: Option<u32>,
        tools: Option<Vec<Tool>>,
    ) -> Self {
        let mut builder = Client::builder();
        if let Some(sec) = timeout_seconds {
            builder = builder.timeout(std::time::Duration::from_secs(sec));
        }
        Self {
            api_key: api_key.into(),
            model: model.unwrap_or_else(|| "claude-3-sonnet-20240229".to_string()),
            max_tokens: max_tokens.unwrap_or(300),
            temperature: temperature.unwrap_or(0.7),
            system: system.unwrap_or_else(|| "You are a helpful assistant.".to_string()),
            timeout_seconds: timeout_seconds.unwrap_or(30),
            stream: stream.unwrap_or(false),
            top_p,
            top_k,
            tools,
            client: builder.build().expect("Failed to build reqwest Client"),
        }
    }
}

#[async_trait]
impl ChatProvider for Anthropic {
    /// Sends a chat request to Anthropic's API.
    ///
    /// # Arguments
    ///
    /// * `messages` - Slice of chat messages representing the conversation
    /// * `tools` - Optional slice of tools to use in the chat
    ///
    /// # Returns
    ///
    /// The model's response text or an error
    async fn chat_with_tools(
        &self,
        messages: &[ChatMessage],
        tools: Option<&[Tool]>,
    ) -> Result<Box<dyn ChatResponse>, LLMError> {
        if self.api_key.is_empty() {
            return Err(LLMError::AuthError("Missing Anthropic API key".to_string()));
        }

        let anthropic_messages: Vec<AnthropicMessage> = messages
            .iter()
            .map(|m| AnthropicMessage {
                role: match m.role {
                    ChatRole::User => "user",
                    ChatRole::Assistant => "assistant",
                },
                content: &m.content,
            })
            .collect();

        let anthropic_tools = tools.map(|t| {
            t.iter()
                .map(|tool| AnthropicTool {
                    name: &tool.function.name,
                    description: &tool.function.description,
                    input_schema: &tool.function.parameters,
                })
                .collect::<Vec<_>>()
        });

        let tool_choice = if let Some(_) = tools {
            Some(HashMap::from([("type".to_string(), "auto".to_string())]))
        } else {
            None
        };
        let req_body = AnthropicCompleteRequest {
            messages: anthropic_messages,
            model: &self.model,
            max_tokens: Some(self.max_tokens),
            temperature: Some(self.temperature),
            system: Some(&self.system),
            stream: Some(self.stream),
            top_p: self.top_p,
            top_k: self.top_k,
            tools: anthropic_tools,
            tool_choice,
        };

        let mut request = self
            .client
            .post("https://api.anthropic.com/v1/messages")
            .header("x-api-key", &self.api_key)
            .header("Content-Type", "application/json")
            .header("anthropic-version", "2023-06-01")
            .json(&req_body);

<<<<<<< HEAD
        let json_resp: AnthropicCompleteResponse = resp.json()?;
        Ok(Box::new(json_resp))
        // if json_resp.content.is_empty() {
        //     return Err(LLMError::ProviderError(
        //         "No content returned by Anthropic".to_string(),
        //     ));
        // }
=======
        if self.timeout_seconds > 0 {
            request = request.timeout(std::time::Duration::from_secs(self.timeout_seconds));
        }

        let resp = request.send().await?.error_for_status()?;
        let json_resp: AnthropicCompleteResponse = resp.json().await?;
>>>>>>> 2466ca3d

        // let outputs = json_resp
        //     .content
        //     .iter()
        //     .map(|c| {
        //         if c.content_type == Some("tool_use".to_string()) {
        //             let tool_call = serde_json::to_string(c).unwrap();
        //             tool_call
        //         } else {
        //             c.text.clone().unwrap()
        //         }
        //     })
        //     .collect::<Vec<_>>();

        // Ok(outputs[0].clone())
    }

    /// Sends a chat request to Anthropic's API.
    ///
    /// # Arguments
    ///
    /// * `messages` - The conversation history as a slice of chat messages
    ///
    /// # Returns
    ///
    /// The provider's response text or an error
<<<<<<< HEAD
    fn chat(&self, messages: &[ChatMessage]) -> Result<Box<dyn ChatResponse>, LLMError> {
        self.chat_with_tools(messages, None)
=======
    async fn chat(&self, messages: &[ChatMessage]) -> Result<String, LLMError> {
        self.chat_with_tools(messages, None).await
>>>>>>> 2466ca3d
    }
}

#[async_trait]
impl CompletionProvider for Anthropic {
    /// Sends a completion request to Anthropic's API.
    ///
    /// Converts the completion request into a chat message format.
    async fn complete(&self, req: &CompletionRequest) -> Result<CompletionResponse, LLMError> {
        let chat_message = ChatMessage {
            role: ChatRole::User,
            content: req.prompt.clone(),
        };
<<<<<<< HEAD
        let answer = self.chat(&[chat_message])?;
        Ok(CompletionResponse {
            text: answer
                .texts()
                .unwrap_or_default()
                .first()
                .unwrap_or(&String::new())
                .clone(),
        })
=======
        let answer = self.chat(&[chat_message]).await?;
        Ok(CompletionResponse { text: answer })
>>>>>>> 2466ca3d
    }
}

#[async_trait]
impl EmbeddingProvider for Anthropic {
    async fn embed(&self, _text: Vec<String>) -> Result<Vec<Vec<f32>>, LLMError> {
        Err(LLMError::ProviderError(
            "Embedding not supported".to_string(),
        ))
    }
}

impl crate::LLMProvider for Anthropic {
    fn tools(&self) -> Option<&[Tool]> {
        self.tools.as_ref().map(|t| t.as_slice())
    }
}<|MERGE_RESOLUTION|>--- conflicted
+++ resolved
@@ -263,37 +263,13 @@
             .header("anthropic-version", "2023-06-01")
             .json(&req_body);
 
-<<<<<<< HEAD
-        let json_resp: AnthropicCompleteResponse = resp.json()?;
-        Ok(Box::new(json_resp))
-        // if json_resp.content.is_empty() {
-        //     return Err(LLMError::ProviderError(
-        //         "No content returned by Anthropic".to_string(),
-        //     ));
-        // }
-=======
         if self.timeout_seconds > 0 {
             request = request.timeout(std::time::Duration::from_secs(self.timeout_seconds));
         }
 
         let resp = request.send().await?.error_for_status()?;
         let json_resp: AnthropicCompleteResponse = resp.json().await?;
->>>>>>> 2466ca3d
-
-        // let outputs = json_resp
-        //     .content
-        //     .iter()
-        //     .map(|c| {
-        //         if c.content_type == Some("tool_use".to_string()) {
-        //             let tool_call = serde_json::to_string(c).unwrap();
-        //             tool_call
-        //         } else {
-        //             c.text.clone().unwrap()
-        //         }
-        //     })
-        //     .collect::<Vec<_>>();
-
-        // Ok(outputs[0].clone())
+        Ok(Box::new(json_resp))
     }
 
     /// Sends a chat request to Anthropic's API.
@@ -305,13 +281,8 @@
     /// # Returns
     ///
     /// The provider's response text or an error
-<<<<<<< HEAD
-    fn chat(&self, messages: &[ChatMessage]) -> Result<Box<dyn ChatResponse>, LLMError> {
-        self.chat_with_tools(messages, None)
-=======
-    async fn chat(&self, messages: &[ChatMessage]) -> Result<String, LLMError> {
+    async fn chat(&self, messages: &[ChatMessage]) -> Result<Box<dyn ChatResponse>, LLMError> {
         self.chat_with_tools(messages, None).await
->>>>>>> 2466ca3d
     }
 }
 
@@ -325,20 +296,8 @@
             role: ChatRole::User,
             content: req.prompt.clone(),
         };
-<<<<<<< HEAD
-        let answer = self.chat(&[chat_message])?;
-        Ok(CompletionResponse {
-            text: answer
-                .texts()
-                .unwrap_or_default()
-                .first()
-                .unwrap_or(&String::new())
-                .clone(),
-        })
-=======
         let answer = self.chat(&[chat_message]).await?;
         Ok(CompletionResponse { text: answer })
->>>>>>> 2466ca3d
     }
 }
 

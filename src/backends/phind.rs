--- conflicted
+++ resolved
@@ -8,15 +8,11 @@
     error::LLMError,
     LLMProvider,
 };
-<<<<<<< HEAD
 use crate::{
     chat::{ChatResponse, Tool},
     ToolCall,
 };
-use reqwest::blocking::{Client, Response};
-=======
 use async_trait::async_trait;
->>>>>>> 2466ca3d
 use reqwest::header::{HeaderMap, HeaderValue};
 use reqwest::StatusCode;
 use reqwest::{Client, Response};
@@ -132,11 +128,7 @@
     }
 
     /// Interprets the API response and handles any errors.
-<<<<<<< HEAD
-    fn interpret_response(&self, response: Response) -> Result<Box<dyn ChatResponse>, LLMError> {
-=======
-    async fn interpret_response(&self, response: Response) -> Result<String, LLMError> {
->>>>>>> 2466ca3d
+    async fn interpret_response(&self, response: Response) -> Result<Box<dyn ChatResponse>, LLMError> {
         let status = response.status();
         match status {
             StatusCode::OK => {
@@ -183,11 +175,7 @@
     /// # Returns
     ///
     /// The provider's response text or an error
-<<<<<<< HEAD
-    fn chat(&self, messages: &[ChatMessage]) -> Result<Box<dyn ChatResponse>, LLMError> {
-=======
-    async fn chat(&self, messages: &[ChatMessage]) -> Result<String, LLMError> {
->>>>>>> 2466ca3d
+    async fn chat(&self, messages: &[ChatMessage]) -> Result<Box<dyn ChatResponse>, LLMError> {
         let mut message_history = vec![];
         for m in messages {
             let role_str = match m.role {

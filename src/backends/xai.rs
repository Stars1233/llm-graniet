--- conflicted
+++ resolved
@@ -5,12 +5,8 @@
 
 #[cfg(feature = "xai")]
 use crate::{
-<<<<<<< HEAD
     builder::LLMBackend,
-    chat::{ChatMessage, ChatProvider, ChatRole, StructuredOutputFormat},
-=======
     chat::{ChatMessage, ChatProvider, ChatResponse, ChatRole, StructuredOutputFormat, Tool, Usage},
->>>>>>> 22d24700
     completion::{CompletionProvider, CompletionRequest, CompletionResponse},
     embedding::EmbeddingProvider,
     error::LLMError,
